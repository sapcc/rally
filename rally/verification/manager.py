# All Rights Reserved.
#
#    Licensed under the Apache License, Version 2.0 (the "License"); you may
#    not use this file except in compliance with the License. You may obtain
#    a copy of the License at
#
#         http://www.apache.org/licenses/LICENSE-2.0
#
#    Unless required by applicable law or agreed to in writing, software
#    distributed under the License is distributed on an "AS IS" BASIS, WITHOUT
#    WARRANTIES OR CONDITIONS OF ANY KIND, either express or implied. See the
#    License for the specific language governing permissions and limitations
#    under the License.

import abc
import inspect
import os
import re
import shutil
import sys

import pkg_resources
import six

from pip._internal.req import parse_requirements
from pip._internal import get_installed_distributions

from rally.common.io import subunit_v2
from rally.common import logging
from rally.common.plugin import plugin
from rally import exceptions
from rally.verification import context
from rally.verification import utils


LOG = logging.getLogger(__name__)

URL_RE = re.compile(
    r"^(?:(?:http|ftp)s?|ssh)://"  # http:// or https://
    r"(?:(?:[A-Z0-9](?:[A-Z0-9@-]{0,61}[A-Z0-9])?\.)+"  # domain
    r"(?:[A-Z]{2,6}\.?|[A-Z0-9-]{2,}\.?)|"  # domain
    r"localhost|"  # localhost
    r"\d{1,3}\.\d{1,3}\.\d{1,3}\.\d{1,3})"  # IP
    r"(?::\d+)?"  # optional port
    r"(?:/?|[/?]\S+)$", re.IGNORECASE)


class VerifierSetupFailure(exceptions.RallyException):
    error_code = 224
    msg_fmt = "Failed to set up verifier '%(verifier)s': %(message)s"


def configure(name, platform="default", default_repo=None,
              default_version=None, context=None):
    """Decorator to configure plugin's attributes.

    :param name: Plugin name that is used for searching purpose
    :param platform: Plugin platform
    :param default_repo: Default repository to clone
    :param default_version: Default version to checkout
    :param context: List of contexts that should be executed for verification
    """
    def decorator(plugin_inst):
        plugin_inst = plugin.configure(name, platform=platform)(plugin_inst)
        plugin_inst._meta_set("default_repo", default_repo)
        plugin_inst._meta_set("default_version", default_version)
        plugin_inst._meta_set("context", context or {})
        return plugin_inst

    return decorator


@plugin.base()
@six.add_metaclass(abc.ABCMeta)
class VerifierManager(plugin.Plugin):
    """Verifier base class.

    This class provides an interface for operating specific tool.
    """

    # These dicts will be used for building docs. PS: we should find a better
    # place for them
    RUN_ARGS = {"pattern": "a regular expression of tests to launch.",
                "concurrency": "Number of processes to be used for launching "
                               "tests. In case of 0 value, number of processes"
                               " will be equal to number of CPU cores.",
                "load_list": "a list of tests to launch.",
                "skip_list": "a list of tests to skip (actually, it is a dict "
                             "where keys are names of tests, values are "
                             "reasons).",
                "xfail_list": "a list of tests that are expected to fail "
                              "(actually, it is a dict where keys are names "
                              "of tests, values are reasons)."}

    @classmethod
    def _get_doc(cls):
        run_args = {}
        for parent in inspect.getmro(cls):
            if hasattr(parent, "RUN_ARGS"):
                for k, v in parent.RUN_ARGS.items():
                    run_args.setdefault(k, v)

        doc = cls.__doc__ or ""
        doc += "\n**Running arguments**:\n\n%s" % "\n".join(
            sorted(["* *%s*: %s" % (k, v) for k, v in run_args.items()]))

        doc += "\n\n**Installation arguments**:\n\n"
        doc += ("* *system_wide*: Whether or not to use the system-wide "
                "environment for verifier instead of a virtual environment. "
                "Defaults to False.\n"
                "* *source*: Path or URL to the repo to clone verifier from."
                " Defaults to %(default_source)s\n"
                "* *version*: Branch, tag or commit ID to checkout before "
                "verifier installation. Defaults to '%(default_version)s'.\n"
                % {"default_source": cls._meta_get("default_repo"),
                   "default_version": cls._meta_get(
                       "default_version") or "master"})

        return doc

    def __init__(self, verifier):
        """Init a verifier manager.

        :param verifier: `rally.common.objects.verifier.Verifier` instance
        """
        self.verifier = verifier

    @property
    def base_dir(self):
        return os.path.expanduser(
            "~/.rally/verification/verifier-%s" % self.verifier.uuid)

    @property
    def home_dir(self):
        return os.path.join(self.base_dir, "for-deployment-%s"
                            % self.verifier.deployment["uuid"])

    @property
    def repo_dir(self):
        return os.path.join(self.base_dir, "repo")

    @property
    def venv_dir(self):
        return os.path.join(self.base_dir, ".venv")

    @property
    def environ(self):
        env = os.environ.copy()
        if not self.verifier.system_wide:
            # activate virtual environment
            env["VIRTUAL_ENV"] = self.venv_dir
            env["PATH"] = "%s:%s" % (
                os.path.join(self.venv_dir, "bin"), env["PATH"])
        return env

    def validate_args(self, args):
        """Validate given arguments to be used for running verification.

        :param args: A dict of arguments with values
        """

        # NOTE(andreykurilin): By default we do not use jsonschema here.
        # So it cannot be extended by inheritors => requires duplication.
        if "pattern" in args:
            if not isinstance(args["pattern"], six.string_types):
                raise exceptions.ValidationError(
                    "'pattern' argument should be a string.")
        if "concurrency" in args:
            if (not isinstance(args["concurrency"], int) or
                    args["concurrency"] < 0):
                raise exceptions.ValidationError(
                    "'concurrency' argument should be a positive integer or "
                    "zero.")
        if "load_list" in args:
            if not isinstance(args["load_list"], list):
                raise exceptions.ValidationError(
                    "'load_list' argument should be a list of tests.")
        if "skip_list" in args:
            if not isinstance(args["skip_list"], dict):
                raise exceptions.ValidationError(
                    "'skip_list' argument should be a dict of tests "
                    "where keys are test names and values are reasons.")
        if "xfail_list" in args:
            if not isinstance(args["xfail_list"], dict):
                raise exceptions.ValidationError(
                    "'xfail_list' argument should be a dict of tests "
                    "where keys are test names and values are reasons.")

    def validate(self, run_args):
        """Validate a verifier context and run arguments."""
        context.ContextManager.validate(self._meta_get("context"))
        self.validate_args(run_args)

    def _clone(self):
        """Clone a repo and switch to a certain version."""
        source = self.verifier.source or self._meta_get("default_repo")
        if not URL_RE.match(source) and not os.path.exists(source):
            raise exceptions.RallyException("Source path '%s' is not valid."
                                            % source)

        if logging.is_debug():
            LOG.debug("Cloning verifier repo from %s into %s."
                      % (source, self.repo_dir))
        else:
            LOG.info("Cloning verifier repo from %s." % source)

        cmd = ["git", "clone", source, self.repo_dir]

        default_version = self._meta_get("default_version")
        if default_version and default_version != "master":
            cmd.extend(["-b", default_version])

        utils.check_output(cmd)

        version = self.verifier.version
        if version:
            LOG.info("Switching verifier repo to the '%s' version." % version)
            utils.check_output(["git", "checkout", version], cwd=self.repo_dir)
        else:
            output = utils.check_output(["git", "describe", "--all"],
                                        cwd=self.repo_dir).strip()
            if output.startswith("heads/"):  # it is a branch
                version = output[6:]
            else:
                head = utils.check_output(["git", "rev-parse", "HEAD"],
                                          cwd=self.repo_dir).strip()
                if output.endswith(head[:7]):  # it is a commit ID
                    version = head
                else:  # it is a tag
                    version = output

            self.verifier.update_properties(version=version)

    def install(self):
        """Clone and install a verifier."""
        utils.create_dir(self.base_dir)

        self._clone()

        if self.verifier.system_wide:
            self.check_system_wide()
        else:
            self.install_venv()

    def uninstall(self, full=False):
        """Uninstall a verifier.

        :param full: If False (default behaviour), only deployment-specific
            data will be removed
        """
        path = self.base_dir if full else self.home_dir
        if os.path.exists(path):
            shutil.rmtree(path)

    def install_venv(self):
        """Install a virtual environment for a verifier."""
        if os.path.exists(self.venv_dir):
            # NOTE(andreykurilin): It is necessary to remove the old env while
            #                      performing update action.
            LOG.info("Deleting old virtual environment.")
            shutil.rmtree(self.venv_dir)

        LOG.info("Creating virtual environment. It may take a few minutes.")

        LOG.debug("Initializing virtual environment in %s directory."
                  % self.venv_dir)
        utils.check_output(["virtualenv", "-p", sys.executable, self.venv_dir],
                           cwd=self.repo_dir,
                           msg_on_err="Failed to initialize virtual env "
                                      "in %s directory." % self.venv_dir)

        LOG.debug("Installing verifier in virtual environment.")
        # NOTE(ylobankov): Use 'develop mode' installation to provide an
        #                  ability to advanced users to change tests or
        #                  develop new ones in verifier repo on the fly.
        utils.check_output(["pip", "install", "-e", "./"],
                           cwd=self.repo_dir, env=self.environ)

    def check_system_wide(self, reqs_file_path=None):
        """Check that all required verifier packages are installed."""
        LOG.debug("Checking system-wide packages for verifier.")
        reqs_file_path = reqs_file_path or os.path.join(self.repo_dir,
                                                        "requirements.txt")
<<<<<<< HEAD
        required_packages = set(
            [r.name.lower() for r in parse_requirements(
                reqs_file_path, session=False)])
        installed_packages = set(
            [r.key for r in get_installed_distributions()])
        missed_packages = required_packages - installed_packages
        if missed_packages:
            raise VerifierSetupFailure(
                "Missed package(s) for system-wide installation found. "
                "Please install '%s'." % "', '".join(sorted(missed_packages)),
                verifier=self.verifier.name)
=======
        with open(reqs_file_path) as f:
            required_packages = [
                p for p in f.read().split("\n")
                if p.strip() and not p.startswith("#")
            ]
        try:
            pkg_resources.require(required_packages)
        except (pkg_resources.DistributionNotFound,
                pkg_resources.VersionConflict) as e:
            raise VerifierSetupFailure(e.report(), verifier=self.verifier.name)
>>>>>>> 85d7eb37

    def checkout(self, version):
        """Switch a verifier repo."""
        LOG.info("Switching verifier repo to the '%s' version." % version)
        utils.check_output(["git", "checkout", "master"], cwd=self.repo_dir)
        utils.check_output(["git", "remote", "update"], cwd=self.repo_dir)
        utils.check_output(["git", "pull"], cwd=self.repo_dir)
        utils.check_output(["git", "checkout", version], cwd=self.repo_dir)

    def configure(self, extra_options=None):
        """Configure a verifier.

        :param extra_options: a dictionary with external verifier specific
            options for configuration.
        :raises NotImplementedError: This feature is verifier-specific, so you
            should override this method in your plugin if it supports
            configuration
        """
        raise NotImplementedError(
            "'%s' verifiers don't support configuration at all."
            % self.get_name())

    def is_configured(self):
        """Check whether a verifier is configured or not."""
        return True

    def get_configuration(self):
        """Get verifier configuration (e.g., the config file content)."""
        return ""

    def override_configuration(self, new_configuration):
        """Override verifier configuration.

        :param new_configuration: Content which should be used while overriding
            existing configuration
        :raises NotImplementedError: This feature is verifier-specific, so you
            should override this method in your plugin if it supports
            configuration
        """
        raise NotImplementedError(
            "'%s' verifiers don't support configuration at all."
            % self.get_name())

    def extend_configuration(self, extra_options):
        """Extend verifier configuration with new options.

        :param extra_options: Options to be used for extending configuration
        :raises NotImplementedError: This feature is verifier-specific, so you
            should override this method in your plugin if it supports
            configuration
        """
        raise NotImplementedError(
            "'%s' verifiers don't support configuration at all."
            % self.get_name())

    def install_extension(self, source, version=None, extra_settings=None):
        """Install a verifier extension.

        :param source: Path or URL to the repo to clone verifier extension from
        :param version: Branch, tag or commit ID to checkout before verifier
            extension installation
        :param extra_settings: Extra installation settings for verifier
            extension
        :raises NotImplementedError: This feature is verifier-specific, so you
            should override this method in your plugin if it supports
            extensions
        """
        raise NotImplementedError(
            "'%s' verifiers don't support extensions." % self.get_name())

    def list_extensions(self):
        """List all verifier extensions."""
        return []

    def uninstall_extension(self, name):
        """Uninstall a verifier extension.

        :param name: Name of extension to uninstall
        :raises NotImplementedError: This feature is verifier-specific, so you
            should override this method in your plugin if it supports
            extensions
        """
        raise NotImplementedError(
            "'%s' verifiers don't support extensions." % self.get_name())

    @abc.abstractmethod
    def list_tests(self, pattern=""):
        """List all verifier tests.

        :param pattern: Filter tests by given pattern
        """

    def parse_results(self, results_data):
        """Parse subunit results data of a test run."""
        # TODO(andreykurilin): Support more formats.
        return subunit_v2.parse(six.StringIO(results_data))

    @abc.abstractmethod
    def run(self, context):
        """Run verifier tests.

        Verification Component API expects that this method should return an
        object. There is no special class, you do it as you want, but it should
        have the following properties:

          .. code-block:: none

            <object>.totals = {
              "tests_count": <total tests count>,
              "tests_duration": <total tests duration>,
              "failures": <total count of failed tests>,
              "skipped": <total count of skipped tests>,
              "success": <total count of successful tests>,
              "unexpected_success":
                  <total count of unexpected successful tests>,
              "expected_failures": <total count of expected failed tests>
            }

            <object>.tests = {
              <test_id>: {
                  "status": <test status>,
                  "name": <test name>,
                  "duration": <test duration>,
                  "reason": <reason>,  # optional
                  "traceback": <traceback>  # optional
              },
              ...
            }

        """<|MERGE_RESOLUTION|>--- conflicted
+++ resolved
@@ -281,19 +281,6 @@
         LOG.debug("Checking system-wide packages for verifier.")
         reqs_file_path = reqs_file_path or os.path.join(self.repo_dir,
                                                         "requirements.txt")
-<<<<<<< HEAD
-        required_packages = set(
-            [r.name.lower() for r in parse_requirements(
-                reqs_file_path, session=False)])
-        installed_packages = set(
-            [r.key for r in get_installed_distributions()])
-        missed_packages = required_packages - installed_packages
-        if missed_packages:
-            raise VerifierSetupFailure(
-                "Missed package(s) for system-wide installation found. "
-                "Please install '%s'." % "', '".join(sorted(missed_packages)),
-                verifier=self.verifier.name)
-=======
         with open(reqs_file_path) as f:
             required_packages = [
                 p for p in f.read().split("\n")
@@ -304,7 +291,6 @@
         except (pkg_resources.DistributionNotFound,
                 pkg_resources.VersionConflict) as e:
             raise VerifierSetupFailure(e.report(), verifier=self.verifier.name)
->>>>>>> 85d7eb37
 
     def checkout(self, version):
         """Switch a verifier repo."""
