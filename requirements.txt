--- conflicted
+++ resolved
@@ -8,59 +8,6 @@
 Jinja2                                                 # BSD
 jsonschema<3.0.0                                       # MIT
 morph                                                  # GPLv3+
-<<<<<<< HEAD
-netaddr>=0.7.18                                        # BSD
-oslo.config>=5.1.0                                     # Apache Software License
-oslo.db>=4.27.0                                        # Apache Software License
-oslo.log>=3.36.0                                       # Apache Software License
-oslo.concurrency>=3.25.0                               # Apache Software License
-oslo.utils>=3.33.0                                     # Apache Software License
-oslo.context
-paramiko>=2.0.0                                        # LGPL
-pbr>=2.0.0,!=2.1.0                                     # Apache Software License
-PrettyTable>=0.7.1,<0.8                                # BSD
-pyOpenSSL>=16.2.0                                      # Apache License, Version 2.0
-PyYAML>=3.10                                           # MIT
-python-subunit>=1.0.0                                  # UNKNOWN
-requests>=2.14.2                                       # Apache License, Version 2.0
-SQLAlchemy>=1.0.10,!=1.1.5,!=1.1.6,!=1.1.7,!=1.1.8     # MIT
-six>=1.10.0                                            # MIT
-virtualenv>=14.0.6                                     # MIT
-
-# OpenStack related
-boto>=2.32.1                                           # MIT
-gnocchiclient>=3.3.1                                   # Apache Software License
-keystoneauth1>=3.3.0                                   # Apache Software License
-os-faults>=0.1.15                                      # Apache Software License
-osprofiler>=1.4.0                                      # Apache Software License
-python-ceilometerclient>=2.5.0                         # Apache Software License
-python-cinderclient>=3.3.0                             # Apache Software License
-python-designateclient>=2.7.0                          # Apache License, Version 2.0
-python-heatclient>=1.10.0                              # Apache Software License
-python-glanceclient>=2.8.0                             # Apache License, Version 2.0
-python-ironicclient>=2.2.0                             # Apache Software License
-python-keystoneclient>=3.8.0                           # Apache Software License
-python-magnumclient>=2.1.0                             # Apache Software License
-python-manilaclient>=1.16.0                            # Apache Software License
-python-mistralclient>=3.1.0                            # Apache Software License
-python-muranoclient>=0.8.2                             # Apache License, Version 2.0
-python-monascaclient>=1.7.0                            # Apache Software License
-python-neutronclient>=6.3.0                            # Apache Software License
-python-novaclient>=9.1.0                               # Apache License, Version 2.0
-python-saharaclient>=1.4.0                             # Apache License, Version 2.0
-python-senlinclient>=1.1.0                             # Apache Software License
-python-swiftclient>=3.2.0                              # Apache Software License
-python-troveclient>=2.2.0                              # Apache Software License
-python-watcherclient>=1.1.0                            # Apache Software License
-python-zaqarclient>=1.0.0                              # Apache Software License
-kubernetes>1.0.0                                       # Apache License Version 2.0
-dnspython>=1.14.0
-ddt>=1.0.1
-tempest>=17.0.0
-stestr
-future
-voluptuous
-=======
 netaddr                                                # BSD
 oslo.config!=4.3.0,!=4.4.0                             # Apache Software License
 # do not forget to remove `testresources` from test-requirements. it is a
@@ -76,5 +23,4 @@
 requests                                               # Apache License, Version 2.0
 SQLAlchemy!=1.1.5,!=1.1.6,!=1.1.7,!=1.1.8              # MIT
 six                                                    # MIT
-virtualenv                                             # MIT
->>>>>>> 49c4527b
+virtualenv                                             # MIT